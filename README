--- conflicted
+++ resolved
@@ -1,4 +1,4 @@
-This is the HydroTurbSim tool.
+This is the HydroTurbSim source code.
 
 This software is copyrighted by the National Renewable Energy Laboratory. It is released publically under the Gnu GPLv3.
 
@@ -7,11 +7,7 @@
 ################################
 ### HydroTurbSim and TurbSim ###
 
-<<<<<<< HEAD
-HTS has been developed to simulate turbulence in the marine and river environment (i.e. in water).  It is based on 'TurbSim' (for atmospheric turbulence) developed at the National Renewable Energy Laboratory's National Wind Technology Center.  HTS was written in Python to provide a more easily customizable, object-oriented interface to the functionality that TurbSim provides.
-=======
 HTS has been developed to simulate turbulence in the marine and river environment (i.e. in water).  It is based on 'TurbSim' (for atmospheric turbulence) developed at the National Renewable Energy Laboratory's National Wind Technology Center.  HTS was written in Python to provide a more easily customizable, object-oriented interface to the functionality that the TurbSim provides.  
->>>>>>> f301d34e
 
 It does supports some, but not all spectral models of the original (atmospheric) TurbSim program.  Furthermore, HTS does not support the 'coherent structures' functionality that Neil Kelley developed.  For producing simulations of atmospheric turbulence, I highly recommend using the original TurbSim program, developed by Bonnie Jonkman and Neil Kelley (based on the original SNLWIND tool developed by Paul Veers).  That having been said, I believe the 'SMOOTH' and 'IEC' spectral models are accurately represented by this tool.  All other spectral models have not been verified or are not included in this tool.  HTS would not be possible without the work of Niel Kelley, Paul Veers and especially Bonnie Jonkman.  Thank you to all of these people for their excellent work and support in creating this tool.
 
@@ -70,13 +66,8 @@
 2) type './build' and hit <enter>
 If there are no errors, the tslib module will now be in the 'hts/' directory and HTS will run much more efficiently.
 
-<<<<<<< HEAD
-***: Compiling tslib in windows
-The build.bat script depends on the 'minGW' program-suite (and Python, of course).  In order to compile tslib with the build.bat file you will need to:
-=======
 ***: Compilating tslib in windows
 The build.bat script depends on the 'minGW' program-suite (and Python, of course).  In order to compile tslib you will need to:
->>>>>>> f301d34e
 1) Install minGW
 2) Make sure that the following entries are in your system path ('path' Environmental Variable):
   a) <mingw-install-path>\bin\
